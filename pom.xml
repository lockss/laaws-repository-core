<?xml version="1.0" encoding="UTF-8"?>
<!--
<<<<<<< HEAD
  ~ Copyright (c) 2019, Board of Trustees of Leland Stanford Jr. University,
  ~ All rights reserved.
  ~
  ~ Redistribution and use in source and binary forms, with or without modification,
  ~ are permitted provided that the following conditions are met:
  ~
  ~ 1. Redistributions of source code must retain the above copyright notice, this
  ~ list of conditions and the following disclaimer.
  ~
  ~ 2. Redistributions in binary form must reproduce the above copyright notice,
  ~ this list of conditions and the following disclaimer in the documentation and/or
  ~ other materials provided with the distribution.
  ~
  ~ 3. Neither the name of the copyright holder nor the names of its contributors
  ~ may be used to endorse or promote products derived from this software without
  ~ specific prior written permission.
  ~
  ~ THIS SOFTWARE IS PROVIDED BY THE COPYRIGHT HOLDERS AND CONTRIBUTORS "AS IS" AND
  ~ ANY EXPRESS OR IMPLIED WARRANTIES, INCLUDING, BUT NOT LIMITED TO, THE IMPLIED
  ~ WARRANTIES OF MERCHANTABILITY AND FITNESS FOR A PARTICULAR PURPOSE ARE
  ~ DISCLAIMED. IN NO EVENT SHALL THE COPYRIGHT HOLDER OR CONTRIBUTORS BE LIABLE FOR
  ~ ANY DIRECT, INDIRECT, INCIDENTAL, SPECIAL, EXEMPLARY, OR CONSEQUENTIAL DAMAGES
  ~ (INCLUDING, BUT NOT LIMITED TO, PROCUREMENT OF SUBSTITUTE GOODS OR SERVICES;
  ~ LOSS OF USE, DATA, OR PROFITS; OR BUSINESS INTERRUPTION) HOWEVER CAUSED AND ON
  ~ ANY THEORY OF LIABILITY, WHETHER IN CONTRACT, STRICT LIABILITY, OR TORT
  ~ (INCLUDING NEGLIGENCE OR OTHERWISE) ARISING IN ANY WAY OUT OF THE USE OF THIS
  ~ SOFTWARE, EVEN IF ADVISED OF THE POSSIBILITY OF SUCH DAMAGE.
  -->
=======

Copyright (c) 2000-2020, Board of Trustees of Leland Stanford Jr. University
All rights reserved.

Redistribution and use in source and binary forms, with or without
modification, are permitted provided that the following conditions are met:

1. Redistributions of source code must retain the above copyright notice,
this list of conditions and the following disclaimer.

2. Redistributions in binary form must reproduce the above copyright notice,
this list of conditions and the following disclaimer in the documentation
and/or other materials provided with the distribution.

3. Neither the name of the copyright holder nor the names of its contributors
may be used to endorse or promote products derived from this software without
specific prior written permission.

THIS SOFTWARE IS PROVIDED BY THE COPYRIGHT HOLDERS AND CONTRIBUTORS "AS IS"
AND ANY EXPRESS OR IMPLIED WARRANTIES, INCLUDING, BUT NOT LIMITED TO, THE
IMPLIED WARRANTIES OF MERCHANTABILITY AND FITNESS FOR A PARTICULAR PURPOSE
ARE DISCLAIMED. IN NO EVENT SHALL THE COPYRIGHT HOLDER OR CONTRIBUTORS BE
LIABLE FOR ANY DIRECT, INDIRECT, INCIDENTAL, SPECIAL, EXEMPLARY, OR
CONSEQUENTIAL DAMAGES (INCLUDING, BUT NOT LIMITED TO, PROCUREMENT OF
SUBSTITUTE GOODS OR SERVICES; LOSS OF USE, DATA, OR PROFITS; OR BUSINESS
INTERRUPTION) HOWEVER CAUSED AND ON ANY THEORY OF LIABILITY, WHETHER IN
CONTRACT, STRICT LIABILITY, OR TORT (INCLUDING NEGLIGENCE OR OTHERWISE)
ARISING IN ANY WAY OUT OF THE USE OF THIS SOFTWARE, EVEN IF ADVISED OF THE
POSSIBILITY OF SUCH DAMAGE.

-->
>>>>>>> 904a9e3b
<project xmlns="http://maven.apache.org/POM/4.0.0"
         xmlns:xsi="http://www.w3.org/2001/XMLSchema-instance"
         xsi:schemaLocation="http://maven.apache.org/POM/4.0.0 http://maven.apache.org/xsd/maven-4.0.0.xsd">
  <modelVersion>4.0.0</modelVersion>

  <parent>
    <groupId>org.lockss</groupId>
    <artifactId>lockss-parent-pom</artifactId>
    <version>1.12.0-SNAPSHOT</version>
    <relativePath />
  </parent>

  <groupId>org.lockss.laaws</groupId>
  <artifactId>laaws-repository-core</artifactId>
  <version>2.0.14.0-SNAPSHOT</version>
  <packaging>jar</packaging>

  <name>laaws-repository-core</name>
  <description>LOCKSS repository core infrastructure</description>

  <properties>
    <build.java.jarTests.skip>false</build.java.jarTests.skip>
    <version.local.spring-data-hadoop-store>2.4.0.RELEASE</version.local.spring-data-hadoop-store>
  </properties>

  <dependencies>

    <dependency>
      <groupId>org.lockss</groupId>
      <artifactId>lockss-util-core</artifactId>
      <version>${version.lockss.lockss-util-core}</version>
    </dependency>

    <dependency>
      <groupId>org.lockss</groupId>
      <artifactId>lockss-util-rest</artifactId>
      <version>${version.lockss.lockss-util-rest}</version>
    </dependency>

    <dependency>
      <groupId>org.apache.hadoop</groupId>
      <artifactId>hadoop-common</artifactId>
      <version>${version.group.hadoop}</version>
      <exclusions>
	<!-- hadoop-common has a dependency on this slf4j binding, which we don't want -->
        <exclusion>
	  <groupId>org.slf4j</groupId>
          <artifactId>slf4j-log4j12</artifactId>
        </exclusion>
      </exclusions>
    </dependency>

    <!-- FIXME classifier:tests + type:test-jar throughout doesn't seem right -->

    <dependency>
      <groupId>org.apache.hadoop</groupId>
      <artifactId>hadoop-hdfs</artifactId>
      <version>${version.group.hadoop}</version>
    </dependency>

    <dependency>
      <groupId>org.apache.hadoop</groupId>
      <artifactId>hadoop-minicluster</artifactId>
      <version>${version.group.hadoop}</version>
      <scope>test</scope>
    </dependency>

    <!-- Needed to resolve Jackson conflicts between Hadoop 3.2.0 and Solr 7.2.1 -->
    <dependency>
      <groupId>com.fasterxml.jackson.core</groupId>
      <artifactId>jackson-databind</artifactId>
      <version>2.9.8</version>
    </dependency>

    <!-- Needed to resolve Jackson conflicts between Hadoop 3.2.0 and Solr 7.2.1 -->
    <dependency>
      <groupId>com.fasterxml.jackson.core</groupId>
      <artifactId>jackson-annotations</artifactId>
      <version>2.9.8</version>
    </dependency>

    <!--
    <dependency>
      <groupId>org.eclipse.jetty</groupId>
      <artifactId>jetty-http</artifactId>
      <version>9.4.14.v20181114</version>
      <scope>test</scope>
    </dependency>

    <dependency>
      <groupId>org.eclipse.jetty</groupId>
      <artifactId>jetty-server</artifactId>
      <version>9.4.14.v20181114</version>
    </dependency>

    <dependency>
      <groupId>org.eclipse.jetty</groupId>
      <artifactId>jetty-util</artifactId>
      <version>9.4.14.v20181114</version>
    </dependency>

    <dependency>
      <groupId>org.eclipse.jetty</groupId>
      <artifactId>jetty-servlet</artifactId>
      <version>9.4.14.v20181114</version>
    </dependency>
    -->

    <dependency>
      <groupId>org.lockss</groupId>
      <artifactId>lockss-junit5-bundle</artifactId>
      <version>${version.lockss.lockss-junit5-bundle}</version>
      <type>pom</type>
      <scope>test</scope>
    </dependency>

    <dependency>
      <groupId>org.springframework</groupId>
      <artifactId>spring-webmvc</artifactId>
      <version>${version.group.spring}</version>
    </dependency>

    <dependency>
      <groupId>org.springframework</groupId>
      <artifactId>spring-test</artifactId>
      <version>${version.group.spring}</version><!-- FIXME is this needed in test scope only? -->
    </dependency>

    <dependency>
      <groupId>io.swagger</groupId>
      <artifactId>swagger-annotations</artifactId>
      <version>1.5.10</version>
    </dependency>

    <dependency>
      <groupId>org.apache.httpcomponents</groupId>
      <artifactId>httpcore</artifactId>
      <version>${version.dependency.httpcore}</version>
    </dependency>

    <!--

    DEPENDENCY NOTES

    spring-data-hadoop-store 2.4.0.RELEASE -> hadoop-yarn-common 2.7.1 -> javax.servlet:servlet-api 2.5

    but a variety of Spring components, especially spring-test, need the Servlet
    API 3.0.1 or better, so if you are depending on this project from a Spring
    project, you need this exclusion:

        <exclusion>
          <groupId>javax.servlet</groupId>
          <artifactId>servlet-api</artifactId>
        </exclusion>

    spring-data-hadoop-store 2.4.0.RELEASE -> hadoop-yarn-common 2.7.1 -> org.mortbay.jetty:jetty 6.1.26
    spring-data-hadoop-store 2.4.0.RELEASE -> hadoop-yarn-common 2.7.1 -> org.mortbay.jetty:jetty-util 6.1.26

    but lockss-core depends on an unsealed Jetty 5 to add classes to
    org.mortbay.jetty.servlet. If depending on this project from a lockss-core
    project, you need this exclusion:

        <exclusion>
          <groupId>org.mortbay.jetty</groupId>
          <artifactId>jetty</artifactId>
        </exclusion>
        <exclusion>
          <groupId>org.mortbay.jetty</groupId>
          <artifactId>jetty-util</artifactId>
        </exclusion>

    -->
    <dependency>
      <groupId>org.springframework.data</groupId>
      <artifactId>spring-data-hadoop-store</artifactId>
      <version>${version.local.spring-data-hadoop-store}</version>
    </dependency>


    <!--
    <dependency>
      <groupId>com.fasterxml.jackson.datatype</groupId>
      <artifactId>jackson-datatype-joda</artifactId>
      <version>${version.dependency.jackson-datatype-joda}</version>
    </dependency>
    -->

<!--     <dependency> -->
<!--       <groupId>joda-time</groupId> -->
<!--       <artifactId>joda-time</artifactId> -->
<!--     </dependency> -->

    <!-- Bean Validation API support -->
    <dependency>
      <groupId>javax.validation</groupId>
      <artifactId>validation-api</artifactId>
      <version>1.1.0.Final</version>
      <scope>provided</scope>
    </dependency>

    <dependency>
      <groupId>org.netpreserve.commons</groupId>
      <artifactId>webarchive-commons</artifactId>
      <version>${version.dependency.webarchive-commons}</version>
      <exclusions>
        <exclusion>
          <groupId>junit</groupId>
          <artifactId>junit</artifactId>
        </exclusion>
        <exclusion>
          <groupId>org.apache.hadoop</groupId>
          <artifactId>hadoop-core</artifactId>
        </exclusion>
      </exclusions>
    </dependency>

    <dependency>
      <groupId>org.apache.commons</groupId>
      <artifactId>commons-lang3</artifactId>
      <version>${version.dependency.commons-lang3}</version>
    </dependency>

    <dependency>
      <groupId>org.apache.solr</groupId>
      <artifactId>solr-solrj</artifactId>
      <version>${version.group.solr}</version>
    </dependency>

    <!-- Dependency of solr-test-framework -->
    <dependency>
      <groupId>org.apache.solr</groupId>
      <artifactId>solr-core</artifactId>
      <version>${version.group.solr}</version>
    </dependency>

    <!-- Needed for Solr testing -->
    <dependency>
      <groupId>org.apache.solr</groupId>
      <artifactId>solr-test-framework</artifactId>
      <version>${version.group.solr}</version>
      <scope>test</scope>
    </dependency>

    <dependency>
      <groupId>commons-lang</groupId>
      <artifactId>commons-lang</artifactId>
      <version>${version.dependency.commons-lang}</version>
    </dependency>

    <!--
    <dependency>
      <groupId>org.eclipse.jetty</groupId>
      <artifactId>jetty-http</artifactId>
      <version>9.4.14.v20181114</version>
    </dependency>

    <dependency>
      <groupId>org.eclipse.jetty</groupId>
      <artifactId>jetty-server</artifactId>
      <version>9.4.14.v20181114</version>
    </dependency>
    -->

    <dependency>
      <groupId>org.apache.commons</groupId>
      <artifactId>commons-collections4</artifactId>
      <version>${version.dependency.commons-collections4}</version>
    </dependency>

    <dependency>
      <groupId>commons-io</groupId>
      <artifactId>commons-io</artifactId>
      <version>${version.dependency.commons-io}</version>
    </dependency>

    <dependency>
      <groupId>commons-codec</groupId>
      <artifactId>commons-codec</artifactId>
      <version>${version.dependency.commons-codec}</version>
    </dependency>

    <!-- JMS support classes -->
    <dependency>
      <groupId>org.apache.activemq</groupId>
      <artifactId>activemq-client</artifactId>
      <version>${version.group.activemq}</version>
    </dependency>

    <dependency>
      <groupId>org.apache.activemq</groupId>
      <artifactId>activemq-broker</artifactId>
      <version>${version.group.activemq}</version>
    </dependency>

    <dependency>
      <groupId>org.apache.activemq</groupId>
      <artifactId>activemq-kahadb-store</artifactId>
      <version>${version.group.activemq}</version>
      <scope>test</scope>
    </dependency>

    <!-- https://mvnrepository.com/artifact/org.junit.platform/junit-platform-console-standalone -->
    <!-- FIXME what is this needed for exactly? -->
    <dependency>
      <groupId>org.junit.platform</groupId>
      <artifactId>junit-platform-console-standalone</artifactId>
      <version>1.2.0</version>
      <scope>test</scope>
    </dependency>

    <dependency>
      <groupId>org.mockito</groupId>
      <artifactId>mockito-core</artifactId>
      <version>3.2.4</version>
      <scope>test</scope>
    </dependency>

  </dependencies>

  <build>
    <plugins>
      <plugin>
        <groupId>org.codehaus.mojo</groupId>
        <artifactId>exec-maven-plugin</artifactId>
        <version>${version.plugin.exec-maven-plugin}</version>

        <executions>
          <execution>
            <id>generatePrebakedSolrHomeFilelist</id>
            <phase>generate-test-resources</phase>
            <goals>
              <goal>exec</goal>
            </goals>
            <configuration>
              <!-- Working directory set to the source copy of the Solr home base directory used for tests -->
              <workingDirectory>${project.basedir}/src/test/resources/solr</workingDirectory>
              <executable>${project.basedir}/scripts/generateFilelist.sh</executable>
            </configuration>
          </execution>
        </executions>

      </plugin>
    </plugins>
  </build>

  <profiles>

    <!--
    Enable this profile if using Eclipse to do development on this project
    (right-click project -> Properties -> Maven -> add lockss-eclipse to list)
    -->
    <profile>
      <id>lockss-eclipse</id>
      <dependencies>
        <dependency>
          <groupId>org.skyscreamer</groupId>
          <artifactId>jsonassert</artifactId>
          <version>1.4.0</version>
          <scope>test</scope>
          <exclusions>
            <exclusion>
              <groupId>com.vaadin.external.google</groupId>
              <artifactId>android-json</artifactId>
            </exclusion>
          </exclusions>
        </dependency>
      </dependencies>
    </profile>

  </profiles>

</project><|MERGE_RESOLUTION|>--- conflicted
+++ resolved
@@ -1,7 +1,6 @@
 <?xml version="1.0" encoding="UTF-8"?>
 <!--
-<<<<<<< HEAD
-  ~ Copyright (c) 2019, Board of Trustees of Leland Stanford Jr. University,
+  ~ Copyright (c) 2000-2020, Board of Trustees of Leland Stanford Jr. University,
   ~ All rights reserved.
   ~
   ~ Redistribution and use in source and binary forms, with or without modification,
@@ -29,39 +28,6 @@
   ~ (INCLUDING NEGLIGENCE OR OTHERWISE) ARISING IN ANY WAY OUT OF THE USE OF THIS
   ~ SOFTWARE, EVEN IF ADVISED OF THE POSSIBILITY OF SUCH DAMAGE.
   -->
-=======
-
-Copyright (c) 2000-2020, Board of Trustees of Leland Stanford Jr. University
-All rights reserved.
-
-Redistribution and use in source and binary forms, with or without
-modification, are permitted provided that the following conditions are met:
-
-1. Redistributions of source code must retain the above copyright notice,
-this list of conditions and the following disclaimer.
-
-2. Redistributions in binary form must reproduce the above copyright notice,
-this list of conditions and the following disclaimer in the documentation
-and/or other materials provided with the distribution.
-
-3. Neither the name of the copyright holder nor the names of its contributors
-may be used to endorse or promote products derived from this software without
-specific prior written permission.
-
-THIS SOFTWARE IS PROVIDED BY THE COPYRIGHT HOLDERS AND CONTRIBUTORS "AS IS"
-AND ANY EXPRESS OR IMPLIED WARRANTIES, INCLUDING, BUT NOT LIMITED TO, THE
-IMPLIED WARRANTIES OF MERCHANTABILITY AND FITNESS FOR A PARTICULAR PURPOSE
-ARE DISCLAIMED. IN NO EVENT SHALL THE COPYRIGHT HOLDER OR CONTRIBUTORS BE
-LIABLE FOR ANY DIRECT, INDIRECT, INCIDENTAL, SPECIAL, EXEMPLARY, OR
-CONSEQUENTIAL DAMAGES (INCLUDING, BUT NOT LIMITED TO, PROCUREMENT OF
-SUBSTITUTE GOODS OR SERVICES; LOSS OF USE, DATA, OR PROFITS; OR BUSINESS
-INTERRUPTION) HOWEVER CAUSED AND ON ANY THEORY OF LIABILITY, WHETHER IN
-CONTRACT, STRICT LIABILITY, OR TORT (INCLUDING NEGLIGENCE OR OTHERWISE)
-ARISING IN ANY WAY OUT OF THE USE OF THIS SOFTWARE, EVEN IF ADVISED OF THE
-POSSIBILITY OF SUCH DAMAGE.
-
--->
->>>>>>> 904a9e3b
 <project xmlns="http://maven.apache.org/POM/4.0.0"
          xmlns:xsi="http://www.w3.org/2001/XMLSchema-instance"
          xsi:schemaLocation="http://maven.apache.org/POM/4.0.0 http://maven.apache.org/xsd/maven-4.0.0.xsd">
