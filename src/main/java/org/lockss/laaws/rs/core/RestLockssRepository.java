--- conflicted
+++ resolved
@@ -279,31 +279,10 @@
    *          A {@code String} containing the collection ID.
    * @param artifactId
    *          A {@code String} containing the artifact ID of the artifact to retrieve from the remote repository.
-   * @param includeInputStream
-   *          true to request the content be made available, false if the
-   *          content isn't needed
    * @return The {@code ArtifactData} referenced by the artifact ID.
    * @throws IOException
    */
   @Override
-  public ArtifactData getArtifactData(String collection, String artifactId)
-      throws IOException {
-    return getArtifactData(collection, artifactId, true);
-  }
-
-  /**
-   * Retrieves an artifact from a remote REST LOCKSS Repository server.
-   *
-   * @param collection
-   *          A {@code String} containing the collection ID.
-   * @param artifactId
-   *          A {@code String} containing the artifact ID of the artifact to retrieve from the remote repository.
-   * @return The {@code ArtifactData} referenced by the artifact ID.
-   * @throws IOException
-   */
-  @Override
-<<<<<<< HEAD
-=======
   public ArtifactData getArtifactData(String collection, String artifactId)
       throws IOException {
     return getArtifactData(collection, artifactId, true);
@@ -323,7 +302,6 @@
    * @throws IOException
    */
   @Override
->>>>>>> b52bd913
   public ArtifactData getArtifactData(String collection, String artifactId,
 				      boolean includeInputStream)
       throws IOException {
