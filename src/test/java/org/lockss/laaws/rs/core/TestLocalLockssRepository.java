/*
 * Copyright (c) 2017-2018, Board of Trustees of Leland Stanford Jr. University,
 * All rights reserved.
 *
 * Redistribution and use in source and binary forms, with or without modification,
 * are permitted provided that the following conditions are met:
 *
 * 1. Redistributions of source code must retain the above copyright notice, this
 * list of conditions and the following disclaimer.
 *
 * 2. Redistributions in binary form must reproduce the above copyright notice,
 * this list of conditions and the following disclaimer in the documentation and/or
 * other materials provided with the distribution.
 *
 * 3. Neither the name of the copyright holder nor the names of its contributors
 * may be used to endorse or promote products derived from this software without
 * specific prior written permission.
 *
 * THIS SOFTWARE IS PROVIDED BY THE COPYRIGHT HOLDERS AND CONTRIBUTORS "AS IS" AND
 * ANY EXPRESS OR IMPLIED WARRANTIES, INCLUDING, BUT NOT LIMITED TO, THE IMPLIED
 * WARRANTIES OF MERCHANTABILITY AND FITNESS FOR A PARTICULAR PURPOSE ARE
 * DISCLAIMED. IN NO EVENT SHALL THE COPYRIGHT HOLDER OR CONTRIBUTORS BE LIABLE FOR
 * ANY DIRECT, INDIRECT, INCIDENTAL, SPECIAL, EXEMPLARY, OR CONSEQUENTIAL DAMAGES
 * (INCLUDING, BUT NOT LIMITED TO, PROCUREMENT OF SUBSTITUTE GOODS OR SERVICES;
 * LOSS OF USE, DATA, OR PROFITS; OR BUSINESS INTERRUPTION) HOWEVER CAUSED AND ON
 * ANY THEORY OF LIABILITY, WHETHER IN CONTRACT, STRICT LIABILITY, OR TORT
 * (INCLUDING NEGLIGENCE OR OTHERWISE) ARISING IN ANY WAY OUT OF THE USE OF THIS
 * SOFTWARE, EVEN IF ADVISED OF THE POSSIBILITY OF SUCH DAMAGE.
 */

package org.lockss.laaws.rs.core;

import org.apache.commons.logging.Log;
import org.apache.commons.logging.LogFactory;
import org.springframework.util.FileSystemUtils;
import java.io.File;
import java.io.IOException;

/**
 * Test class for {@code org.lockss.laaws.rs.core.LocalLockssRepository}
 */
public class TestLocalLockssRepository extends AbstractLockssRepositoryTest {
    private final static Log log = LogFactory.getLog(TestLocalLockssRepository.class);

    // The local repository root directory.
    private File repoBaseDir = null;

    protected File makeTempDir() throws IOException {
        File tmpFile = File.createTempFile("TestLocalLockssRepository", null, null);
        File tmpDir = new File(tmpFile.getPath() + ".d");
        tmpDir.mkdir();
        tmpFile.delete();
        return tmpDir;
    }

    @Override
    public LockssRepository makeLockssRepository() throws Exception {
        repoBaseDir = makeTempDir();
<<<<<<< HEAD
        String noPersistenceFile = null;
        return new LocalLockssRepository(repoBaseDir, noPersistenceFile);
=======
        return new LocalLockssRepository(repoBaseDir, (String)null);
>>>>>>> 062111f0
    }

    /**
     * Run after the test is finished.
     */
    @Override
    public void tearDownArtifactDataStore() throws Exception {
        // Clean up the local repository directory tree used in the test.
        if (!FileSystemUtils.deleteRecursively(repoBaseDir)) {
          log.warn("Failed to delete temporary directory " + repoBaseDir);
        }

        super.tearDownArtifactDataStore();
    }
}<|MERGE_RESOLUTION|>--- conflicted
+++ resolved
@@ -56,12 +56,8 @@
     @Override
     public LockssRepository makeLockssRepository() throws Exception {
         repoBaseDir = makeTempDir();
-<<<<<<< HEAD
         String noPersistenceFile = null;
-        return new LocalLockssRepository(repoBaseDir, noPersistenceFile);
-=======
         return new LocalLockssRepository(repoBaseDir, (String)null);
->>>>>>> 062111f0
     }
 
     /**
