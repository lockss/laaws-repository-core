--- conflicted
+++ resolved
@@ -344,7 +344,6 @@
   }
 
   @Override
-<<<<<<< HEAD
   @Test
   @Disabled
   public void testRebuildIndexSealed() throws Exception {
@@ -352,8 +351,6 @@
   }
 
   @Override
-=======
->>>>>>> 062111f0
   protected void testMakeNewStorageUrl_checkArtifactNeedingUrl(Artifact artifact,
                                                                  String newPath,
                                                                  String result)
